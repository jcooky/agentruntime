package engine

import (
	"context"
	_ "embed"
	"encoding/json"
	"reflect"
	"text/template"

	"github.com/firebase/genkit/go/ai"
	"github.com/habiliai/agentruntime/entity"
	"github.com/habiliai/agentruntime/internal/tool"
	"github.com/pkg/errors"
)

var (
	//go:embed data/instructions/chat.md.tmpl
	chatInst     string
	chatInstTmpl *template.Template = template.Must(template.New("").Funcs(funcMap()).Parse(chatInst))
)

type (
	Action struct {
		Name      string `json:"name"`
		Arguments any    `json:"arguments"`
		Result    any    `json:"result"`
	}
	Conversation struct {
		User    string   `json:"user,omitempty"`
		Text    string   `json:"text,omitempty"`
		Actions []Action `json:"actions,omitempty"`
	}

	AvailableAction struct {
		Action      string `json:"action"`
		Description string `json:"description"`
	}

	Participant struct {
		Name        string `json:"name"`
		Description string `json:"description"`
		Role        string `json:"role"`
	}

	Thread struct {
		Instruction  string
		Participants []Participant `json:"participants,omitempty"`
	}

	ChatPromptValues struct {
		Agent               entity.Agent
		RecentConversations []Conversation
		AvailableActions    []AvailableAction
		MessageExamples     [][]entity.MessageExample
		Thread              Thread
		Tools               []ai.ToolRef
	}

	RunRequest struct {
		ThreadInstruction string         `json:"thread_instruction,omitempty"`
		History           []Conversation `json:"history"`
		Participant       []Participant  `json:"participants,omitempty"`
	}

	RunResponse struct {
		ToolCalls []ToolCall `json:"tool_calls"`
	}

	ToolCall struct {
		Name      string          `json:"name"`
		Arguments json.RawMessage `json:"arguments"`
		Result    json.RawMessage `json:"result"`
	}
)

func (s *Engine) Run(
	ctx context.Context,
	agent entity.Agent,
	req RunRequest,
	output any,
) (*RunResponse, error) {
	if output == nil {
		return nil, errors.Errorf("output is nil")
	} else if reflect.TypeOf(output).Kind() != reflect.Ptr {
		return nil, errors.Errorf("output is not a pointer")
	}

<<<<<<< HEAD
	// Retrieve relevant knowledge using RAG
	var ragKnowledge []string
	if len(req.History) > 0 {
		// Use the most recent conversation as context for knowledge retrieval
		lastConversation := req.History[len(req.History)-1]
		queryContext := lastConversation.Text
		if queryContext == "" && len(lastConversation.Actions) > 0 {
			// If no text, use action names as context
			actionNames := make([]string, len(lastConversation.Actions))
			for i, action := range lastConversation.Actions {
				actionNames[i] = action.Name
			}
			queryContext = strings.Join(actionNames, " ")
		}

		if queryContext != "" {
			retrievedKnowledge, err := s.RetrieveRelevantKnowledge(ctx, agent.Name, queryContext, 5)
			if err != nil {
				s.logger.Warn("failed to retrieve relevant knowledge", "agent", agent.Name, "error", err)
			} else {
				ragKnowledge = retrievedKnowledge
			}
		}
	}

	// Set the retrieved knowledge
	instValues.Knowledge = ragKnowledge

	// build available actions
	tools := make([]ai.ToolRef, 0, len(agent.Tools))
	for _, tool := range agent.Tools {
		instValues.AvailableActions = append(instValues.AvailableActions, AvailableAction{
			Action:      tool.Name,
			Description: tool.Description,
		})

		toolNames := strings.SplitN(tool.Name, "/", 2)
		var v ai.Tool
		if len(toolNames) == 1 {
			v = s.toolManager.GetTool(tool.Name)
		} else {
			v = s.toolManager.GetMCPTool(toolNames[0], toolNames[1])
		}
		if v == nil {
			return nil, errors.Wrapf(errors.ErrInvalidConfig, "invalid tool name %s", tool.Name)
		}
		tools = append(tools, v)
=======
	promptValues, err := s.BuildPromptValues(ctx, agent, req.History, Thread{
		Instruction:  req.ThreadInstruction,
		Participants: req.Participant,
	})
	if err != nil {
		return nil, errors.Wrapf(err, "failed to build prompt values")
>>>>>>> d8a0cd29
	}

	ctx = tool.WithEmptyCallDataStore(ctx)
	for i := 0; i < 3; i++ {
		_, err = s.Generate(
			ctx,
			&GenerateRequest{
				Model:               agent.ModelName,
				EvaluatorPromptTmpl: agent.Evaluator.Prompt,
				NumRetries:          agent.Evaluator.NumRetries,
			},
			output,
			ai.WithSystem(agent.System),
			ai.WithPromptFn(GetPromptFn(promptValues)),
			ai.WithConfig(agent.ModelConfig),
			ai.WithTools(promptValues.Tools...),
		)
		if err != nil {
			s.logger.Warn("failed to generate", "err", err)
		} else {
			break
		}
	}
	if err != nil {
		return nil, errors.Wrapf(err, "failed to generate")
	}

	var res RunResponse
	toolCallData := tool.GetCallData(ctx)
	for _, data := range toolCallData {
		tc := ToolCall{
			Name: data.Name,
		}

		if v, err := json.Marshal(data.Arguments); err != nil {
			return nil, errors.Wrapf(err, "failed to marshal tool call arguments")
		} else {
			tc.Arguments = v
		}

		if v, err := json.Marshal(data.Result); err != nil {
			return nil, errors.Wrapf(err, "failed to marshal tool call result")
		} else {
			tc.Result = v
		}

		res.ToolCalls = append(res.ToolCalls, tc)
	}

	return &res, nil
}<|MERGE_RESOLUTION|>--- conflicted
+++ resolved
@@ -54,6 +54,7 @@
 		MessageExamples     [][]entity.MessageExample
 		Thread              Thread
 		Tools               []ai.ToolRef
+		Knowledge           []string
 	}
 
 	RunRequest struct {
@@ -85,62 +86,12 @@
 		return nil, errors.Errorf("output is not a pointer")
 	}
 
-<<<<<<< HEAD
-	// Retrieve relevant knowledge using RAG
-	var ragKnowledge []string
-	if len(req.History) > 0 {
-		// Use the most recent conversation as context for knowledge retrieval
-		lastConversation := req.History[len(req.History)-1]
-		queryContext := lastConversation.Text
-		if queryContext == "" && len(lastConversation.Actions) > 0 {
-			// If no text, use action names as context
-			actionNames := make([]string, len(lastConversation.Actions))
-			for i, action := range lastConversation.Actions {
-				actionNames[i] = action.Name
-			}
-			queryContext = strings.Join(actionNames, " ")
-		}
-
-		if queryContext != "" {
-			retrievedKnowledge, err := s.RetrieveRelevantKnowledge(ctx, agent.Name, queryContext, 5)
-			if err != nil {
-				s.logger.Warn("failed to retrieve relevant knowledge", "agent", agent.Name, "error", err)
-			} else {
-				ragKnowledge = retrievedKnowledge
-			}
-		}
-	}
-
-	// Set the retrieved knowledge
-	instValues.Knowledge = ragKnowledge
-
-	// build available actions
-	tools := make([]ai.ToolRef, 0, len(agent.Tools))
-	for _, tool := range agent.Tools {
-		instValues.AvailableActions = append(instValues.AvailableActions, AvailableAction{
-			Action:      tool.Name,
-			Description: tool.Description,
-		})
-
-		toolNames := strings.SplitN(tool.Name, "/", 2)
-		var v ai.Tool
-		if len(toolNames) == 1 {
-			v = s.toolManager.GetTool(tool.Name)
-		} else {
-			v = s.toolManager.GetMCPTool(toolNames[0], toolNames[1])
-		}
-		if v == nil {
-			return nil, errors.Wrapf(errors.ErrInvalidConfig, "invalid tool name %s", tool.Name)
-		}
-		tools = append(tools, v)
-=======
 	promptValues, err := s.BuildPromptValues(ctx, agent, req.History, Thread{
 		Instruction:  req.ThreadInstruction,
 		Participants: req.Participant,
 	})
 	if err != nil {
 		return nil, errors.Wrapf(err, "failed to build prompt values")
->>>>>>> d8a0cd29
 	}
 
 	ctx = tool.WithEmptyCallDataStore(ctx)
